# Copyright (c) 2014 Andrew Kelley
# This file is MIT licensed.
# See http://opensource.org/licenses/MIT

# LLVM_FOUND
# LLVM_INCLUDE_DIRS
# LLVM_LIBRARIES
# LLVM_LIBDIRS

find_path(LLVM_INCLUDE_DIRS NAMES llvm/IR/IRBuilder.h
  PATHS
    /usr/lib/llvm/11/include
    /usr/lib/llvm-11/include
    /usr/lib/llvm-11.0/include
    /usr/local/llvm11/include
    /usr/local/llvm110/include
    /mingw64/include
)

if(ZIG_PREFER_CLANG_CPP_DYLIB)
  find_library(LLVM_LIBRARIES
    NAMES
      LLVM-11.0
      LLVM-11
      LLVM-110
      LLVM
    PATHS
      ${LLVM_LIBDIRS}
      /usr/lib/llvm/11/lib
      /usr/lib/llvm/11/lib64
      /usr/lib/llvm-11/lib
      /usr/local/llvm11/lib
      /usr/local/llvm110/lib
  )
elseif(("${ZIG_TARGET_TRIPLE}" STREQUAL "native") OR ZIG_PREFER_LLVM_CONFIG)
  find_program(LLVM_CONFIG_EXE
      NAMES llvm-config-11 llvm-config-11.0 llvm-config110 llvm-config11 llvm-config
      PATHS
          "/mingw64/bin"
          "/c/msys64/mingw64/bin"
          "c:/msys64/mingw64/bin"
          "C:/Libraries/llvm-11.0.0/bin")

  if ("${LLVM_CONFIG_EXE}" STREQUAL "LLVM_CONFIG_EXE-NOTFOUND")
    message(FATAL_ERROR "unable to find llvm-config")
  endif()

  if ("${LLVM_CONFIG_EXE}" STREQUAL "LLVM_CONFIG_EXE-NOTFOUND")
    message(FATAL_ERROR "unable to find llvm-config")
  endif()

  execute_process(
    COMMAND ${LLVM_CONFIG_EXE} --version
    OUTPUT_VARIABLE LLVM_CONFIG_VERSION
    OUTPUT_STRIP_TRAILING_WHITESPACE)

<<<<<<< HEAD
  if("${LLVM_CONFIG_VERSION}" VERSION_LESS 11)
    message(FATAL_ERROR "expected LLVM 11.x but found ${LLVM_CONFIG_VERSION}")
  endif()
  if("${LLVM_CONFIG_VERSION}" VERSION_EQUAL 12)
    message(FATAL_ERROR "expected LLVM 11.x but found ${LLVM_CONFIG_VERSION}")
  endif()
  if("${LLVM_CONFIG_VERSION}" VERSION_GREATER 11)
    message(FATAL_ERROR "expected LLVM 11.x but found ${LLVM_CONFIG_VERSION}")
=======
  if("${LLVM_CONFIG_VERSION}" VERSION_LESS 10)
    message(FATAL_ERROR "expected LLVM 10.x but found ${LLVM_CONFIG_VERSION} using ${LLVM_CONFIG_EXE}")
  endif()
  if("${LLVM_CONFIG_VERSION}" VERSION_EQUAL 11)
    message(FATAL_ERROR "expected LLVM 10.x but found ${LLVM_CONFIG_VERSION} using ${LLVM_CONFIG_EXE}")
  endif()
  if("${LLVM_CONFIG_VERSION}" VERSION_GREATER 11)
    message(FATAL_ERROR "expected LLVM 10.x but found ${LLVM_CONFIG_VERSION} using ${LLVM_CONFIG_EXE}")
>>>>>>> f2d374e8
  endif()

  execute_process(
    COMMAND ${LLVM_CONFIG_EXE} --targets-built
      OUTPUT_VARIABLE LLVM_TARGETS_BUILT_SPACES
    OUTPUT_STRIP_TRAILING_WHITESPACE)
  string(REPLACE " " ";" LLVM_TARGETS_BUILT "${LLVM_TARGETS_BUILT_SPACES}")
  function(NEED_TARGET TARGET_NAME)
      list (FIND LLVM_TARGETS_BUILT "${TARGET_NAME}" _index)
      if (${_index} EQUAL -1)
          message(FATAL_ERROR "LLVM (according to ${LLVM_CONFIG_EXE}) is missing target ${TARGET_NAME}. Zig requires LLVM to be built with all default targets enabled.")
      endif()
  endfunction(NEED_TARGET)
  NEED_TARGET("AArch64")
  NEED_TARGET("AMDGPU")
  NEED_TARGET("ARM")
  NEED_TARGET("BPF")
  NEED_TARGET("Hexagon")
  NEED_TARGET("Lanai")
  NEED_TARGET("Mips")
  NEED_TARGET("MSP430")
  NEED_TARGET("NVPTX")
  NEED_TARGET("PowerPC")
  NEED_TARGET("RISCV")
  NEED_TARGET("Sparc")
  NEED_TARGET("SystemZ")
  NEED_TARGET("WebAssembly")
  NEED_TARGET("X86")
  NEED_TARGET("XCore")

  if(ZIG_STATIC_LLVM)
    execute_process(
        COMMAND ${LLVM_CONFIG_EXE} --libfiles --link-static
        OUTPUT_VARIABLE LLVM_LIBRARIES_SPACES
        OUTPUT_STRIP_TRAILING_WHITESPACE)
    string(REPLACE " " ";" LLVM_LIBRARIES "${LLVM_LIBRARIES_SPACES}")

    execute_process(
        COMMAND ${LLVM_CONFIG_EXE} --system-libs --link-static
        OUTPUT_VARIABLE LLVM_SYSTEM_LIBS_SPACES
        OUTPUT_STRIP_TRAILING_WHITESPACE)
    string(REPLACE " " ";" LLVM_SYSTEM_LIBS "${LLVM_SYSTEM_LIBS_SPACES}")

    execute_process(
        COMMAND ${LLVM_CONFIG_EXE} --libdir --link-static
        OUTPUT_VARIABLE LLVM_LIBDIRS_SPACES
        OUTPUT_STRIP_TRAILING_WHITESPACE)
    string(REPLACE " " ";" LLVM_LIBDIRS "${LLVM_LIBDIRS_SPACES}")
  endif()
  if(NOT LLVM_LIBRARIES)
    execute_process(
        COMMAND ${LLVM_CONFIG_EXE} --libs
        OUTPUT_VARIABLE LLVM_LIBRARIES_SPACES
        OUTPUT_STRIP_TRAILING_WHITESPACE)
    string(REPLACE " " ";" LLVM_LIBRARIES "${LLVM_LIBRARIES_SPACES}")

    execute_process(
        COMMAND ${LLVM_CONFIG_EXE} --system-libs
        OUTPUT_VARIABLE LLVM_SYSTEM_LIBS_SPACES
        OUTPUT_STRIP_TRAILING_WHITESPACE)
    string(REPLACE " " ";" LLVM_SYSTEM_LIBS "${LLVM_SYSTEM_LIBS_SPACES}")

    execute_process(
        COMMAND ${LLVM_CONFIG_EXE} --libdir
        OUTPUT_VARIABLE LLVM_LIBDIRS_SPACES
        OUTPUT_STRIP_TRAILING_WHITESPACE)
    string(REPLACE " " ";" LLVM_LIBDIRS "${LLVM_LIBDIRS_SPACES}")
  endif()

  set(LLVM_LIBRARIES ${LLVM_LIBRARIES} ${LLVM_SYSTEM_LIBS})

  if(NOT LLVM_LIBRARIES)
    find_library(LLVM_LIBRARIES NAMES LLVM LLVM-11 LLVM-11.0)
  endif()

  link_directories("${CMAKE_PREFIX_PATH}/lib")
  link_directories("${LLVM_LIBDIRS}")
else()
  # Here we assume that we're cross compiling with Zig, of course. No reason
  # to support more complicated setups. We also assume the experimental target
  # AVR is enabled.

  macro(FIND_AND_ADD_LLVM_LIB _libname_)
    string(TOUPPER ${_libname_} _prettylibname_)
    find_library(LLVM_${_prettylibname_}_LIB NAMES ${_libname_}
      PATHS
      ${LLVM_LIBDIRS}
      /usr/lib/llvm/11/lib
      /usr/lib/llvm-11/lib
      /usr/lib/llvm-11.0/lib
      /usr/local/llvm110/lib
      /usr/local/llvm11/lib
      /mingw64/lib
      /c/msys64/mingw64/lib
      c:\\msys64\\mingw64\\lib)
    set(LLVM_LIBRARIES ${LLVM_LIBRARIES} ${LLVM_${_prettylibname_}_LIB})
  endmacro(FIND_AND_ADD_LLVM_LIB)

  # This list can be re-generated with `llvm-config --libfiles` and then
  # reformatting using your favorite text editor. Note we do not execute
  # `llvm-config` here because we are cross compiling.
  FIND_AND_ADD_LLVM_LIB(LLVMXRay)
  FIND_AND_ADD_LLVM_LIB(LLVMWindowsManifest)
  FIND_AND_ADD_LLVM_LIB(LLVMSymbolize)
  FIND_AND_ADD_LLVM_LIB(LLVMDebugInfoPDB)
  FIND_AND_ADD_LLVM_LIB(LLVMOrcJIT)
  FIND_AND_ADD_LLVM_LIB(LLVMOrcError)
  FIND_AND_ADD_LLVM_LIB(LLVMJITLink)
  FIND_AND_ADD_LLVM_LIB(LLVMObjectYAML)
  FIND_AND_ADD_LLVM_LIB(LLVMMCA)
  FIND_AND_ADD_LLVM_LIB(LLVMLTO)
  FIND_AND_ADD_LLVM_LIB(LLVMPasses)
  FIND_AND_ADD_LLVM_LIB(LLVMCoroutines)
  FIND_AND_ADD_LLVM_LIB(LLVMObjCARCOpts)
  FIND_AND_ADD_LLVM_LIB(LLVMExtensions)
  FIND_AND_ADD_LLVM_LIB(LLVMLineEditor)
  FIND_AND_ADD_LLVM_LIB(LLVMLibDriver)
  FIND_AND_ADD_LLVM_LIB(LLVMInterpreter)
  FIND_AND_ADD_LLVM_LIB(LLVMFuzzMutate)
  FIND_AND_ADD_LLVM_LIB(LLVMMCJIT)
  FIND_AND_ADD_LLVM_LIB(LLVMExecutionEngine)
  FIND_AND_ADD_LLVM_LIB(LLVMRuntimeDyld)
  FIND_AND_ADD_LLVM_LIB(LLVMDWARFLinker)
  FIND_AND_ADD_LLVM_LIB(LLVMDlltoolDriver)
  FIND_AND_ADD_LLVM_LIB(LLVMOption)
  FIND_AND_ADD_LLVM_LIB(LLVMDebugInfoGSYM)
  FIND_AND_ADD_LLVM_LIB(LLVMCoverage)
  FIND_AND_ADD_LLVM_LIB(LLVMXCoreDisassembler)
  FIND_AND_ADD_LLVM_LIB(LLVMXCoreCodeGen)
  FIND_AND_ADD_LLVM_LIB(LLVMXCoreDesc)
  FIND_AND_ADD_LLVM_LIB(LLVMXCoreInfo)
  FIND_AND_ADD_LLVM_LIB(LLVMX86Disassembler)
  FIND_AND_ADD_LLVM_LIB(LLVMX86CodeGen)
  FIND_AND_ADD_LLVM_LIB(LLVMX86AsmParser)
  FIND_AND_ADD_LLVM_LIB(LLVMX86Desc)
  FIND_AND_ADD_LLVM_LIB(LLVMX86Info)
  FIND_AND_ADD_LLVM_LIB(LLVMWebAssemblyDisassembler)
  FIND_AND_ADD_LLVM_LIB(LLVMWebAssemblyCodeGen)
  FIND_AND_ADD_LLVM_LIB(LLVMWebAssemblyDesc)
  FIND_AND_ADD_LLVM_LIB(LLVMWebAssemblyAsmParser)
  FIND_AND_ADD_LLVM_LIB(LLVMWebAssemblyInfo)
  FIND_AND_ADD_LLVM_LIB(LLVMSystemZDisassembler)
  FIND_AND_ADD_LLVM_LIB(LLVMSystemZCodeGen)
  FIND_AND_ADD_LLVM_LIB(LLVMSystemZAsmParser)
  FIND_AND_ADD_LLVM_LIB(LLVMSystemZDesc)
  FIND_AND_ADD_LLVM_LIB(LLVMSystemZInfo)
  FIND_AND_ADD_LLVM_LIB(LLVMSparcDisassembler)
  FIND_AND_ADD_LLVM_LIB(LLVMSparcCodeGen)
  FIND_AND_ADD_LLVM_LIB(LLVMSparcAsmParser)
  FIND_AND_ADD_LLVM_LIB(LLVMSparcDesc)
  FIND_AND_ADD_LLVM_LIB(LLVMSparcInfo)
  FIND_AND_ADD_LLVM_LIB(LLVMRISCVDisassembler)
  FIND_AND_ADD_LLVM_LIB(LLVMRISCVCodeGen)
  FIND_AND_ADD_LLVM_LIB(LLVMRISCVAsmParser)
  FIND_AND_ADD_LLVM_LIB(LLVMRISCVDesc)
  FIND_AND_ADD_LLVM_LIB(LLVMRISCVUtils)
  FIND_AND_ADD_LLVM_LIB(LLVMRISCVInfo)
  FIND_AND_ADD_LLVM_LIB(LLVMPowerPCDisassembler)
  FIND_AND_ADD_LLVM_LIB(LLVMPowerPCCodeGen)
  FIND_AND_ADD_LLVM_LIB(LLVMPowerPCAsmParser)
  FIND_AND_ADD_LLVM_LIB(LLVMPowerPCDesc)
  FIND_AND_ADD_LLVM_LIB(LLVMPowerPCInfo)
  FIND_AND_ADD_LLVM_LIB(LLVMNVPTXCodeGen)
  FIND_AND_ADD_LLVM_LIB(LLVMNVPTXDesc)
  FIND_AND_ADD_LLVM_LIB(LLVMNVPTXInfo)
  FIND_AND_ADD_LLVM_LIB(LLVMMSP430Disassembler)
  FIND_AND_ADD_LLVM_LIB(LLVMMSP430CodeGen)
  FIND_AND_ADD_LLVM_LIB(LLVMMSP430AsmParser)
  FIND_AND_ADD_LLVM_LIB(LLVMMSP430Desc)
  FIND_AND_ADD_LLVM_LIB(LLVMMSP430Info)
  FIND_AND_ADD_LLVM_LIB(LLVMMipsDisassembler)
  FIND_AND_ADD_LLVM_LIB(LLVMMipsCodeGen)
  FIND_AND_ADD_LLVM_LIB(LLVMMipsAsmParser)
  FIND_AND_ADD_LLVM_LIB(LLVMMipsDesc)
  FIND_AND_ADD_LLVM_LIB(LLVMMipsInfo)
  FIND_AND_ADD_LLVM_LIB(LLVMLanaiDisassembler)
  FIND_AND_ADD_LLVM_LIB(LLVMLanaiCodeGen)
  FIND_AND_ADD_LLVM_LIB(LLVMLanaiAsmParser)
  FIND_AND_ADD_LLVM_LIB(LLVMLanaiDesc)
  FIND_AND_ADD_LLVM_LIB(LLVMLanaiInfo)
  FIND_AND_ADD_LLVM_LIB(LLVMHexagonDisassembler)
  FIND_AND_ADD_LLVM_LIB(LLVMHexagonCodeGen)
  FIND_AND_ADD_LLVM_LIB(LLVMHexagonAsmParser)
  FIND_AND_ADD_LLVM_LIB(LLVMHexagonDesc)
  FIND_AND_ADD_LLVM_LIB(LLVMHexagonInfo)
  FIND_AND_ADD_LLVM_LIB(LLVMBPFDisassembler)
  FIND_AND_ADD_LLVM_LIB(LLVMBPFCodeGen)
  FIND_AND_ADD_LLVM_LIB(LLVMBPFAsmParser)
  FIND_AND_ADD_LLVM_LIB(LLVMBPFDesc)
  FIND_AND_ADD_LLVM_LIB(LLVMBPFInfo)
  FIND_AND_ADD_LLVM_LIB(LLVMAVRDisassembler)
  FIND_AND_ADD_LLVM_LIB(LLVMAVRCodeGen)
  FIND_AND_ADD_LLVM_LIB(LLVMAVRAsmParser)
  FIND_AND_ADD_LLVM_LIB(LLVMAVRDesc)
  FIND_AND_ADD_LLVM_LIB(LLVMAVRInfo)
  FIND_AND_ADD_LLVM_LIB(LLVMARMDisassembler)
  FIND_AND_ADD_LLVM_LIB(LLVMARMCodeGen)
  FIND_AND_ADD_LLVM_LIB(LLVMARMAsmParser)
  FIND_AND_ADD_LLVM_LIB(LLVMARMDesc)
  FIND_AND_ADD_LLVM_LIB(LLVMARMUtils)
  FIND_AND_ADD_LLVM_LIB(LLVMARMInfo)
  FIND_AND_ADD_LLVM_LIB(LLVMAMDGPUDisassembler)
  FIND_AND_ADD_LLVM_LIB(LLVMAMDGPUCodeGen)
  FIND_AND_ADD_LLVM_LIB(LLVMMIRParser)
  FIND_AND_ADD_LLVM_LIB(LLVMipo)
  FIND_AND_ADD_LLVM_LIB(LLVMInstrumentation)
  FIND_AND_ADD_LLVM_LIB(LLVMVectorize)
  FIND_AND_ADD_LLVM_LIB(LLVMLinker)
  FIND_AND_ADD_LLVM_LIB(LLVMIRReader)
  FIND_AND_ADD_LLVM_LIB(LLVMAsmParser)
  FIND_AND_ADD_LLVM_LIB(LLVMFrontendOpenMP)
  FIND_AND_ADD_LLVM_LIB(LLVMAMDGPUAsmParser)
  FIND_AND_ADD_LLVM_LIB(LLVMAMDGPUDesc)
  FIND_AND_ADD_LLVM_LIB(LLVMAMDGPUUtils)
  FIND_AND_ADD_LLVM_LIB(LLVMAMDGPUInfo)
  FIND_AND_ADD_LLVM_LIB(LLVMAArch64Disassembler)
  FIND_AND_ADD_LLVM_LIB(LLVMMCDisassembler)
  FIND_AND_ADD_LLVM_LIB(LLVMAArch64CodeGen)
  FIND_AND_ADD_LLVM_LIB(LLVMCFGuard)
  FIND_AND_ADD_LLVM_LIB(LLVMGlobalISel)
  FIND_AND_ADD_LLVM_LIB(LLVMSelectionDAG)
  FIND_AND_ADD_LLVM_LIB(LLVMAsmPrinter)
  FIND_AND_ADD_LLVM_LIB(LLVMDebugInfoDWARF)
  FIND_AND_ADD_LLVM_LIB(LLVMCodeGen)
  FIND_AND_ADD_LLVM_LIB(LLVMTarget)
  FIND_AND_ADD_LLVM_LIB(LLVMScalarOpts)
  FIND_AND_ADD_LLVM_LIB(LLVMInstCombine)
  FIND_AND_ADD_LLVM_LIB(LLVMAggressiveInstCombine)
  FIND_AND_ADD_LLVM_LIB(LLVMTransformUtils)
  FIND_AND_ADD_LLVM_LIB(LLVMBitWriter)
  FIND_AND_ADD_LLVM_LIB(LLVMAnalysis)
  FIND_AND_ADD_LLVM_LIB(LLVMProfileData)
  FIND_AND_ADD_LLVM_LIB(LLVMObject)
  FIND_AND_ADD_LLVM_LIB(LLVMTextAPI)
  FIND_AND_ADD_LLVM_LIB(LLVMBitReader)
  FIND_AND_ADD_LLVM_LIB(LLVMCore)
  FIND_AND_ADD_LLVM_LIB(LLVMRemarks)
  FIND_AND_ADD_LLVM_LIB(LLVMBitstreamReader)
  FIND_AND_ADD_LLVM_LIB(LLVMAArch64AsmParser)
  FIND_AND_ADD_LLVM_LIB(LLVMMCParser)
  FIND_AND_ADD_LLVM_LIB(LLVMAArch64Desc)
  FIND_AND_ADD_LLVM_LIB(LLVMMC)
  FIND_AND_ADD_LLVM_LIB(LLVMDebugInfoCodeView)
  FIND_AND_ADD_LLVM_LIB(LLVMDebugInfoMSF)
  FIND_AND_ADD_LLVM_LIB(LLVMBinaryFormat)
  FIND_AND_ADD_LLVM_LIB(LLVMAArch64Utils)
  FIND_AND_ADD_LLVM_LIB(LLVMAArch64Info)
  FIND_AND_ADD_LLVM_LIB(LLVMSupport)
  FIND_AND_ADD_LLVM_LIB(LLVMDemangle)
endif()

include(FindPackageHandleStandardArgs)
find_package_handle_standard_args(llvm DEFAULT_MSG LLVM_LIBRARIES LLVM_INCLUDE_DIRS)

mark_as_advanced(LLVM_INCLUDE_DIRS LLVM_LIBRARIES LLVM_LIBDIRS)<|MERGE_RESOLUTION|>--- conflicted
+++ resolved
@@ -54,25 +54,14 @@
     OUTPUT_VARIABLE LLVM_CONFIG_VERSION
     OUTPUT_STRIP_TRAILING_WHITESPACE)
 
-<<<<<<< HEAD
   if("${LLVM_CONFIG_VERSION}" VERSION_LESS 11)
-    message(FATAL_ERROR "expected LLVM 11.x but found ${LLVM_CONFIG_VERSION}")
+    message(FATAL_ERROR "expected LLVM 11.x but found ${LLVM_CONFIG_VERSION} using ${LLVM_CONFIG_EXE}")
   endif()
   if("${LLVM_CONFIG_VERSION}" VERSION_EQUAL 12)
-    message(FATAL_ERROR "expected LLVM 11.x but found ${LLVM_CONFIG_VERSION}")
+    message(FATAL_ERROR "expected LLVM 11.x but found ${LLVM_CONFIG_VERSION} using ${LLVM_CONFIG_EXE}")
   endif()
   if("${LLVM_CONFIG_VERSION}" VERSION_GREATER 11)
-    message(FATAL_ERROR "expected LLVM 11.x but found ${LLVM_CONFIG_VERSION}")
-=======
-  if("${LLVM_CONFIG_VERSION}" VERSION_LESS 10)
-    message(FATAL_ERROR "expected LLVM 10.x but found ${LLVM_CONFIG_VERSION} using ${LLVM_CONFIG_EXE}")
-  endif()
-  if("${LLVM_CONFIG_VERSION}" VERSION_EQUAL 11)
-    message(FATAL_ERROR "expected LLVM 10.x but found ${LLVM_CONFIG_VERSION} using ${LLVM_CONFIG_EXE}")
-  endif()
-  if("${LLVM_CONFIG_VERSION}" VERSION_GREATER 11)
-    message(FATAL_ERROR "expected LLVM 10.x but found ${LLVM_CONFIG_VERSION} using ${LLVM_CONFIG_EXE}")
->>>>>>> f2d374e8
+    message(FATAL_ERROR "expected LLVM 11.x but found ${LLVM_CONFIG_VERSION} using ${LLVM_CONFIG_EXE}")
   endif()
 
   execute_process(
@@ -89,6 +78,7 @@
   NEED_TARGET("AArch64")
   NEED_TARGET("AMDGPU")
   NEED_TARGET("ARM")
+  NEED_TARGET("AVR")
   NEED_TARGET("BPF")
   NEED_TARGET("Hexagon")
   NEED_TARGET("Lanai")
@@ -152,8 +142,7 @@
   link_directories("${LLVM_LIBDIRS}")
 else()
   # Here we assume that we're cross compiling with Zig, of course. No reason
-  # to support more complicated setups. We also assume the experimental target
-  # AVR is enabled.
+  # to support more complicated setups.
 
   macro(FIND_AND_ADD_LLVM_LIB _libname_)
     string(TOUPPER ${_libname_} _prettylibname_)
