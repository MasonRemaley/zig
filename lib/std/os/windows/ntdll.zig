usingnamespace @import("bits.zig");

pub extern "NtDll" fn RtlCaptureStackBackTrace(FramesToSkip: DWORD, FramesToCapture: DWORD, BackTrace: **c_void, BackTraceHash: ?*DWORD) callconv(.Stdcall) WORD;
pub extern "NtDll" fn NtQueryInformationFile(
    FileHandle: HANDLE,
    IoStatusBlock: *IO_STATUS_BLOCK,
    FileInformation: *c_void,
    Length: ULONG,
    FileInformationClass: FILE_INFORMATION_CLASS,
) callconv(.Stdcall) NTSTATUS;
pub extern "NtDll" fn NtCreateFile(
    FileHandle: *HANDLE,
    DesiredAccess: ACCESS_MASK,
    ObjectAttributes: *OBJECT_ATTRIBUTES,
    IoStatusBlock: *IO_STATUS_BLOCK,
    AllocationSize: ?*LARGE_INTEGER,
    FileAttributes: ULONG,
    ShareAccess: ULONG,
    CreateDisposition: ULONG,
    CreateOptions: ULONG,
    EaBuffer: ?*c_void,
    EaLength: ULONG,
) callconv(.Stdcall) NTSTATUS;
pub extern "NtDll" fn NtDeviceIoControlFile(
    FileHandle: HANDLE,
    Event: ?HANDLE,
    ApcRoutine: ?IO_APC_ROUTINE,
    ApcContext: ?*c_void,
    IoStatusBlock: *IO_STATUS_BLOCK,
    IoControlCode: ULONG,
    InputBuffer: ?*const c_void,
    InputBufferLength: ULONG,
    OutputBuffer: ?PVOID,
    OutputBufferLength: ULONG,
<<<<<<< HEAD
) callconv(.Stdcall) NTSTATUS;
pub extern "NtDll" fn NtClose(Handle: HANDLE) callconv(.Stdcall) NTSTATUS;
pub extern "NtDll" fn RtlDosPathNameToNtPathName_U(
    DosPathName: [*]const u16,
=======
) NTSTATUS;
pub extern "NtDll" stdcallcc fn NtClose(Handle: HANDLE) NTSTATUS;
pub extern "NtDll" stdcallcc fn RtlDosPathNameToNtPathName_U(
    DosPathName: [*:0]const u16,
>>>>>>> 2662e50d
    NtPathName: *UNICODE_STRING,
    NtFileNamePart: ?*?[*:0]const u16,
    DirectoryInfo: ?*CURDIR,
) callconv(.Stdcall) BOOL;
pub extern "NtDll" fn RtlFreeUnicodeString(UnicodeString: *UNICODE_STRING) callconv(.Stdcall) void;

pub extern "NtDll" fn NtQueryDirectoryFile(
    FileHandle: HANDLE,
    Event: ?HANDLE,
    ApcRoutine: ?IO_APC_ROUTINE,
    ApcContext: ?*c_void,
    IoStatusBlock: *IO_STATUS_BLOCK,
    FileInformation: *c_void,
    Length: ULONG,
    FileInformationClass: FILE_INFORMATION_CLASS,
    ReturnSingleEntry: BOOLEAN,
    FileName: ?*UNICODE_STRING,
    RestartScan: BOOLEAN,
) callconv(.Stdcall) NTSTATUS;
pub extern "NtDll" fn NtCreateKeyedEvent(
    KeyedEventHandle: *HANDLE,
    DesiredAccess: ACCESS_MASK,
    ObjectAttributes: ?PVOID,
    Flags: ULONG,
) callconv(.Stdcall) NTSTATUS;
pub extern "NtDll" fn NtReleaseKeyedEvent(
    EventHandle: HANDLE,
    Key: *const c_void,
    Alertable: BOOLEAN,
    Timeout: ?*LARGE_INTEGER,
) callconv(.Stdcall) NTSTATUS;
pub extern "NtDll" fn NtWaitForKeyedEvent(
    EventHandle: HANDLE,
    Key: *const c_void,
    Alertable: BOOLEAN,
    Timeout: ?*LARGE_INTEGER,
) callconv(.Stdcall) NTSTATUS;<|MERGE_RESOLUTION|>--- conflicted
+++ resolved
@@ -32,17 +32,10 @@
     InputBufferLength: ULONG,
     OutputBuffer: ?PVOID,
     OutputBufferLength: ULONG,
-<<<<<<< HEAD
 ) callconv(.Stdcall) NTSTATUS;
 pub extern "NtDll" fn NtClose(Handle: HANDLE) callconv(.Stdcall) NTSTATUS;
 pub extern "NtDll" fn RtlDosPathNameToNtPathName_U(
-    DosPathName: [*]const u16,
-=======
-) NTSTATUS;
-pub extern "NtDll" stdcallcc fn NtClose(Handle: HANDLE) NTSTATUS;
-pub extern "NtDll" stdcallcc fn RtlDosPathNameToNtPathName_U(
     DosPathName: [*:0]const u16,
->>>>>>> 2662e50d
     NtPathName: *UNICODE_STRING,
     NtFileNamePart: ?*?[*:0]const u16,
     DirectoryInfo: ?*CURDIR,
