// SPDX-License-Identifier: MIT
// Copyright (c) 2015-2021 Zig Contributors
// This file is part of [zig](https://ziglang.org/), which is MIT licensed.
// The MIT license requires this copyright notice to be included in all copies
// and substantial portions of the software.
const std = @import("../std.zig");
const utils = std.crypto.utils;
const mem = std.mem;

pub const Poly1305 = struct {
    pub const block_length: usize = 16;
    pub const mac_length = 16;
    pub const key_length = 32;

    // constant multiplier (from the secret key)
    r: [3]u64,
    // accumulated hash
    h: [3]u64 = [_]u64{ 0, 0, 0 },
    // random number added at the end (from the secret key)
    pad: [2]u64,
    // how many bytes are waiting to be processed in a partial block
    leftover: usize = 0,
    // partial block buffer
    buf: [block_length]u8 align(16) = undefined,

    pub fn init(key: *const [key_length]u8) Poly1305 {
        const t0 = mem.readIntLittle(u64, key[0..8]);
        const t1 = mem.readIntLittle(u64, key[8..16]);
        return Poly1305{
            .r = [_]u64{
                t0 & 0xffc0fffffff,
                ((t0 >> 44) | (t1 << 20)) & 0xfffffc0ffff,
                ((t1 >> 24)) & 0x00ffffffc0f,
            },
            .pad = [_]u64{
                mem.readIntLittle(u64, key[16..24]),
                mem.readIntLittle(u64, key[24..32]),
            },
        };
    }

<<<<<<< HEAD
    fn blocks(st: *Poly1305, m: []const u8, last: bool) void {
=======
    fn blocks(st: *Poly1305, m: []const u8, comptime last: bool) void {
>>>>>>> 557eb414
        const hibit: u64 = if (last) 0 else 1 << 40;
        const r0 = st.r[0];
        const r1 = st.r[1];
        const r2 = st.r[2];
        var h0 = st.h[0];
        var h1 = st.h[1];
        var h2 = st.h[2];
        const s1 = r1 * (5 << 2);
        const s2 = r2 * (5 << 2);
        var i: usize = 0;
        while (i + block_length <= m.len) : (i += block_length) {
            // h += m[i]
            const t0 = mem.readIntLittle(u64, m[i..][0..8]);
            const t1 = mem.readIntLittle(u64, m[i + 8 ..][0..8]);
            h0 += @truncate(u44, t0);
            h1 += @truncate(u44, (t0 >> 44) | (t1 << 20));
            h2 += @truncate(u42, t1 >> 24) | hibit;

            // h *= r
            const d0 = @as(u128, h0) * r0 + @as(u128, h1) * s2 + @as(u128, h2) * s1;
            var d1 = @as(u128, h0) * r1 + @as(u128, h1) * r0 + @as(u128, h2) * s2;
            var d2 = @as(u128, h0) * r2 + @as(u128, h1) * r1 + @as(u128, h2) * r0;

            // partial reduction
            var carry = @intCast(u64, d0 >> 44);
            h0 = @truncate(u44, d0);
            d1 += carry;
            carry = @intCast(u64, d1 >> 44);
            h1 = @truncate(u44, d1);
            d2 += carry;
            carry = @intCast(u64, d2 >> 42);
            h2 = @truncate(u42, d2);
            h0 += @truncate(u64, carry) * 5;
            carry = h0 >> 44;
            h0 = @truncate(u44, h0);
            h1 += carry;
        }
        st.h = [_]u64{ h0, h1, h2 };
    }

    pub fn update(st: *Poly1305, m: []const u8) void {
        var mb = m;

        // handle leftover
        if (st.leftover > 0) {
            const want = std.math.min(block_length - st.leftover, mb.len);
            const mc = mb[0..want];
            for (mc) |x, i| {
                st.buf[st.leftover + i] = x;
            }
            mb = mb[want..];
            st.leftover += want;
            if (st.leftover < block_length) {
                return;
            }
            st.blocks(&st.buf, false);
            st.leftover = 0;
        }

        // process full blocks
        if (mb.len >= block_length) {
            const want = mb.len & ~(block_length - 1);
            st.blocks(mb[0..want], false);
            mb = mb[want..];
        }

        // store leftover
        if (mb.len > 0) {
            for (mb) |x, i| {
                st.buf[st.leftover + i] = x;
            }
            st.leftover += mb.len;
        }
    }

    /// Zero-pad to align the next input to the first byte of a block
    pub fn pad(st: *Poly1305) void {
        if (st.leftover == 0) {
            return;
        }
        var i = st.leftover;
        while (i < block_length) : (i += 1) {
            st.buf[i] = 0;
        }
        st.blocks(&st.buf);
        st.leftover = 0;
    }

    pub fn final(st: *Poly1305, out: *[mac_length]u8) void {
        if (st.leftover > 0) {
            var i = st.leftover;
            st.buf[i] = 1;
            i += 1;
            while (i < block_length) : (i += 1) {
                st.buf[i] = 0;
            }
            st.blocks(&st.buf, true);
        }
        // fully carry h
        var carry = st.h[1] >> 44;
        st.h[1] = @truncate(u44, st.h[1]);
        st.h[2] += carry;
        carry = st.h[2] >> 42;
        st.h[2] = @truncate(u42, st.h[2]);
        st.h[0] += carry * 5;
        carry = st.h[0] >> 44;
        st.h[0] = @truncate(u44, st.h[0]);
        st.h[1] += carry;
        carry = st.h[1] >> 44;
        st.h[1] = @truncate(u44, st.h[1]);
        st.h[2] += carry;
        carry = st.h[2] >> 42;
        st.h[2] = @truncate(u42, st.h[2]);
        st.h[0] += carry * 5;
        carry = st.h[0] >> 44;
        st.h[0] = @truncate(u44, st.h[0]);
        st.h[1] += carry;

        // compute h + -p
        var g0 = st.h[0] + 5;
        carry = g0 >> 44;
        g0 = @truncate(u44, g0);
        var g1 = st.h[1] + carry;
        carry = g1 >> 44;
        g1 = @truncate(u44, g1);
        var g2 = st.h[2] + carry -% (1 << 42);

        // (hopefully) constant-time select h if h < p, or h + -p if h >= p
        const mask = (g2 >> 63) -% 1;
        g0 &= mask;
        g1 &= mask;
        g2 &= mask;
        const nmask = ~mask;
        st.h[0] = (st.h[0] & nmask) | g0;
        st.h[1] = (st.h[1] & nmask) | g1;
        st.h[2] = (st.h[2] & nmask) | g2;

        // h = (h + pad)
        const t0 = st.pad[0];
        const t1 = st.pad[1];
        st.h[0] += @truncate(u44, t0);
        carry = st.h[0] >> 44;
        st.h[0] = @truncate(u44, st.h[0]);
        st.h[1] += @truncate(u44, (t0 >> 44) | (t1 << 20)) + carry;
        carry = st.h[1] >> 44;
        st.h[1] = @truncate(u44, st.h[1]);
        st.h[2] += @truncate(u42, t1 >> 24) + carry;
        st.h[2] = @truncate(u42, st.h[2]);

        // mac = h % (2^128)
        st.h[0] |= st.h[1] << 44;
        st.h[1] = (st.h[1] >> 20) | (st.h[2] << 24);

        mem.writeIntLittle(u64, out[0..8], st.h[0]);
        mem.writeIntLittle(u64, out[8..16], st.h[1]);

        utils.secureZero(u8, @ptrCast([*]u8, st)[0..@sizeOf(Poly1305)]);
    }

    pub fn create(out: *[mac_length]u8, msg: []const u8, key: *const [key_length]u8) void {
        var st = Poly1305.init(key);
        st.update(msg);
        st.final(out);
    }
};

test "poly1305 rfc7439 vector1" {
    const expected_mac = "\xa8\x06\x1d\xc1\x30\x51\x36\xc6\xc2\x2b\x8b\xaf\x0c\x01\x27\xa9";

    const msg = "Cryptographic Forum Research Group";
    const key = "\x85\xd6\xbe\x78\x57\x55\x6d\x33\x7f\x44\x52\xfe\x42\xd5\x06\xa8" ++
        "\x01\x03\x80\x8a\xfb\x0d\xb2\xfd\x4a\xbf\xf6\xaf\x41\x49\xf5\x1b";

    var mac: [16]u8 = undefined;
    Poly1305.create(mac[0..], msg, key);

    std.testing.expectEqualSlices(u8, expected_mac, &mac);
}<|MERGE_RESOLUTION|>--- conflicted
+++ resolved
@@ -39,11 +39,7 @@
         };
     }
 
-<<<<<<< HEAD
-    fn blocks(st: *Poly1305, m: []const u8, last: bool) void {
-=======
     fn blocks(st: *Poly1305, m: []const u8, comptime last: bool) void {
->>>>>>> 557eb414
         const hibit: u64 = if (last) 0 else 1 << 40;
         const r0 = st.r[0];
         const r1 = st.r[1];
