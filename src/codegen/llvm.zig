--- conflicted
+++ resolved
@@ -4377,12 +4377,7 @@
         // Because of LLVM limitations for lowering certain types such as unions,
         // the type of global constants might not match the type it is supposed to
         // be, and so we must bitcast the pointer at the usage sites.
-<<<<<<< HEAD
         const wanted_llvm_ty = try self.dg.lowerType(tv.ty);
-        const wanted_llvm_ptr_ty = wanted_llvm_ty.pointerType(0);
-        return global.constBitCast(wanted_llvm_ptr_ty);
-=======
-        const wanted_llvm_ty = try self.dg.lowerType(ty);
         const wanted_bitcasted_llvm_ptr_ty = wanted_llvm_ty.pointerType(llvm_actual_addrspace);
         const bitcasted_ptr = global.constBitCast(wanted_bitcasted_llvm_ptr_ty);
         const wanted_llvm_ptr_ty = wanted_llvm_ty.pointerType(llvm_wanted_addrspace);
@@ -4390,9 +4385,7 @@
             bitcasted_ptr.constAddrSpaceCast(wanted_llvm_ptr_ty)
         else
             bitcasted_ptr;
-        gop.value_ptr.* = casted_ptr;
         return casted_ptr;
->>>>>>> 9ff60e35
     }
 
     fn genBody(self: *FuncGen, body: []const Air.Inst.Index) Error!void {
@@ -7621,7 +7614,6 @@
         const target = self.dg.module.getTarget();
         const dest_bits = dest_ty.floatBits(target);
         const src_bits = operand_ty.floatBits(target);
-<<<<<<< HEAD
 
         if (intrinsicsAllowed(dest_ty, target) and intrinsicsAllowed(operand_ty, target)) {
             const dest_llvm_ty = try self.dg.lowerType(dest_ty);
@@ -7640,12 +7632,6 @@
             const llvm_fn = self.getLibcFunction(fn_name, &param_types, dest_llvm_ty);
 
             return self.builder.buildCall(llvm_fn.globalGetValueType(), llvm_fn, &params, params.len, .C, .Auto, "");
-=======
-        if (!backendSupportsF80(target) and (src_bits == 80 or dest_bits == 80)) {
-            return softF80TruncOrExt(self, operand, src_bits, dest_bits);
-        } else if (!backendSupportsF128(target) and (src_bits == 128 or dest_bits == 128)) {
-            return softF128TruncOrExt(self, operand, src_bits, dest_bits);
->>>>>>> 9ff60e35
         }
     }
 
@@ -7660,7 +7646,6 @@
         const target = self.dg.module.getTarget();
         const dest_bits = dest_ty.floatBits(target);
         const src_bits = operand_ty.floatBits(target);
-<<<<<<< HEAD
 
         if (intrinsicsAllowed(dest_ty, target) and intrinsicsAllowed(operand_ty, target)) {
             const dest_llvm_ty = try self.dg.lowerType(dest_ty);
@@ -7679,12 +7664,6 @@
             const llvm_fn = self.getLibcFunction(fn_name, &param_types, dest_llvm_ty);
 
             return self.builder.buildCall(llvm_fn.globalGetValueType(), llvm_fn, &params, params.len, .C, .Auto, "");
-=======
-        if (!backendSupportsF80(target) and (src_bits == 80 or dest_bits == 80)) {
-            return softF80TruncOrExt(self, operand, src_bits, dest_bits);
-        } else if (!backendSupportsF128(target) and (src_bits == 128 or dest_bits == 128)) {
-            return softF128TruncOrExt(self, operand, src_bits, dest_bits);
->>>>>>> 9ff60e35
         }
     }
 
@@ -8787,9 +8766,9 @@
         const llvm_result_ty = accum_init.typeOf();
 
         // Allocate and initialize our mutable variables
-        const i_ptr = self.buildAlloca(llvm_usize_ty);
+        const i_ptr = self.buildAlloca(llvm_usize_ty, null);
         _ = self.builder.buildStore(llvm_usize_ty.constInt(0, .False), i_ptr);
-        const accum_ptr = self.buildAlloca(llvm_result_ty);
+        const accum_ptr = self.buildAlloca(llvm_result_ty, null);
         _ = self.builder.buildStore(accum_init, accum_ptr);
 
         // Setup the loop
@@ -9249,8 +9228,6 @@
         return null;
     }
 
-<<<<<<< HEAD
-=======
     fn airAddrSpaceCast(self: *FuncGen, inst: Air.Inst.Index) !?*llvm.Value {
         if (self.liveness.isUnused(inst)) return null;
 
@@ -9262,170 +9239,6 @@
         return self.builder.buildAddrSpaceCast(operand, llvm_dest_ty, "");
     }
 
-    fn softF80TruncOrExt(
-        self: *FuncGen,
-        operand: *llvm.Value,
-        src_bits: u16,
-        dest_bits: u16,
-    ) !?*llvm.Value {
-        const target = self.dg.module.getTarget();
-
-        var param_llvm_ty: *llvm.Type = self.context.intType(80);
-        var ret_llvm_ty: *llvm.Type = param_llvm_ty;
-        var fn_name: [*:0]const u8 = undefined;
-        var arg = operand;
-        var final_cast: ?*llvm.Type = null;
-
-        assert(src_bits == 80 or dest_bits == 80);
-
-        if (src_bits == 80) switch (dest_bits) {
-            16 => {
-                // See corresponding condition at definition of
-                // __truncxfhf2 in compiler-rt.
-                if (target.cpu.arch.isAARCH64()) {
-                    ret_llvm_ty = self.context.halfType();
-                } else {
-                    ret_llvm_ty = self.context.intType(16);
-                    final_cast = self.context.halfType();
-                }
-                fn_name = "__truncxfhf2";
-            },
-            32 => {
-                ret_llvm_ty = self.context.floatType();
-                fn_name = "__truncxfsf2";
-            },
-            64 => {
-                ret_llvm_ty = self.context.doubleType();
-                fn_name = "__truncxfdf2";
-            },
-            80 => return operand,
-            128 => {
-                ret_llvm_ty = self.context.fp128Type();
-                fn_name = "__extendxftf2";
-            },
-            else => unreachable,
-        } else switch (src_bits) {
-            16 => {
-                // See corresponding condition at definition of
-                // __extendhfxf2 in compiler-rt.
-                param_llvm_ty = if (target.cpu.arch.isAARCH64())
-                    self.context.halfType()
-                else
-                    self.context.intType(16);
-                arg = self.builder.buildBitCast(arg, param_llvm_ty, "");
-                fn_name = "__extendhfxf2";
-            },
-            32 => {
-                param_llvm_ty = self.context.floatType();
-                fn_name = "__extendsfxf2";
-            },
-            64 => {
-                param_llvm_ty = self.context.doubleType();
-                fn_name = "__extenddfxf2";
-            },
-            80 => return operand,
-            128 => {
-                param_llvm_ty = self.context.fp128Type();
-                fn_name = "__trunctfxf2";
-            },
-            else => unreachable,
-        }
-
-        const llvm_fn = self.dg.object.llvm_module.getNamedFunction(fn_name) orelse f: {
-            const param_types = [_]*llvm.Type{param_llvm_ty};
-            const fn_type = llvm.functionType(ret_llvm_ty, &param_types, param_types.len, .False);
-            break :f self.dg.object.llvm_module.addFunction(fn_name, fn_type);
-        };
-
-        var args: [1]*llvm.Value = .{arg};
-        const result = self.builder.buildCall(llvm_fn.globalGetValueType(), llvm_fn, &args, args.len, .C, .Auto, "");
-        const final_cast_llvm_ty = final_cast orelse return result;
-        return self.builder.buildBitCast(result, final_cast_llvm_ty, "");
-    }
-
-    fn softF128TruncOrExt(
-        self: *FuncGen,
-        operand: *llvm.Value,
-        src_bits: u16,
-        dest_bits: u16,
-    ) !?*llvm.Value {
-        const target = self.dg.module.getTarget();
-
-        var param_llvm_ty: *llvm.Type = self.context.fp128Type();
-        var ret_llvm_ty: *llvm.Type = param_llvm_ty;
-        var fn_name: [*:0]const u8 = undefined;
-        var arg = operand;
-        var final_cast: ?*llvm.Type = null;
-
-        assert(src_bits == 128 or dest_bits == 128);
-
-        // TODO: Implement proper names and compiler-rt functions for this!!
-        if (src_bits == 128) switch (dest_bits) {
-            16 => {
-                // See corresponding condition at definition of
-                // __truncxfhf2 in compiler-rt.
-                if (target.cpu.arch.isAARCH64()) {
-                    ret_llvm_ty = self.context.halfType();
-                } else {
-                    ret_llvm_ty = self.context.intType(16);
-                    final_cast = self.context.halfType();
-                }
-                fn_name = "__trunctfhf2";
-            },
-            32 => {
-                ret_llvm_ty = self.context.floatType();
-                fn_name = "__trunctfsf2";
-            },
-            64 => {
-                ret_llvm_ty = self.context.doubleType();
-                fn_name = "__trunctfdf2";
-            },
-            80 => {
-                ret_llvm_ty = self.context.intType(80);
-                fn_name = "__trunctfxf2";
-            },
-            128 => return operand,
-            else => unreachable,
-        } else switch (src_bits) {
-            16 => {
-                // See corresponding condition at definition of
-                // __extendhftf2 in compiler-rt.
-                param_llvm_ty = if (target.cpu.arch.isAARCH64())
-                    self.context.halfType()
-                else
-                    self.context.intType(16);
-                arg = self.builder.buildBitCast(arg, param_llvm_ty, "");
-                fn_name = "__extendhftf2";
-            },
-            32 => {
-                param_llvm_ty = self.context.floatType();
-                fn_name = "__extendsftf2";
-            },
-            64 => {
-                param_llvm_ty = self.context.doubleType();
-                fn_name = "__extenddftf2";
-            },
-            80 => {
-                param_llvm_ty = self.context.intType(80);
-                fn_name = "__extendxftf2";
-            },
-            128 => return operand,
-            else => unreachable,
-        }
-
-        const llvm_fn = self.dg.object.llvm_module.getNamedFunction(fn_name) orelse f: {
-            const param_types = [_]*llvm.Type{param_llvm_ty};
-            const fn_type = llvm.functionType(ret_llvm_ty, &param_types, param_types.len, .False);
-            break :f self.dg.object.llvm_module.addFunction(fn_name, fn_type);
-        };
-
-        var args: [1]*llvm.Value = .{arg};
-        const result = self.builder.buildCall(llvm_fn.globalGetValueType(), llvm_fn, &args, args.len, .C, .Auto, "");
-        const final_cast_llvm_ty = final_cast orelse return result;
-        return self.builder.buildBitCast(result, final_cast_llvm_ty, "");
-    }
-
->>>>>>> 9ff60e35
     fn getErrorNameTable(self: *FuncGen) !*llvm.Value {
         if (self.dg.object.error_name_table) |table| {
             return table;
